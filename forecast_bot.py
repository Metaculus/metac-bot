--- conflicted
+++ resolved
@@ -321,11 +321,7 @@
                     "resolution_criteria": question["question"].get("resolution_criteria", ""),
                     "fine_print": question["question"].get("fine_print", ""),
                 },
-<<<<<<< HEAD
-                pp_result,
-=======
                 news_summary,
->>>>>>> bf10d6a3
             )
             for question, news_summary in questions_with_news
         ]
